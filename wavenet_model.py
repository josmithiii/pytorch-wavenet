import os
import os.path
import time
import shutil
import numpy as np
import torch
import torch.nn as nn
import torch.nn.functional as F
from torch.autograd import Variable

from wavenet_modules import *
from audio_data import mu_law_expansion


class WaveNetModel(nn.Module):
    """
    A Complete WaveNet Model

    Args:
        layers (int):               Number of layers in each block
        blocks (int):               Number of wavenet blocks of this model
        dilation_channels (int):    Number of channels for the dilated convolution
        residual_channels (int):    Number of channels for the residual connection
        skip_channels (int):        Number of channels for the skip connections
        classes (int):              Number of possible values each sample can have
        output_length (int):        Number of samples that are generated for each input
        kernel_size (int):          Size of the dilation kernel
        dropout_rate (float):       Dropout rate for the model

    Shape:
        - Input: :math:`(N, C_{in}, L_{in})`
        - Output: :math:`(N \cdot output\_length, classes)`
        Where L_in should be at least the length of the receptive field
    """
    def __init__(self, layers=10, blocks=4, dilation_channels=32,
                 residual_channels=32, skip_channels=256,
                 classes=256, output_length=256, kernel_size=2, dropout_rate=0.2):
        """
        Initialize WaveNetModel with the given parameters.
        """
        super(WaveNetModel, self).__init__()

        # Model configuration
        self.layers = layers
        self.blocks = blocks
        self.dilation_channels = dilation_channels
        self.residual_channels = residual_channels
        self.skip_channels = skip_channels
        self.classes = classes
        self.kernel_size = kernel_size
        self.output_length = output_length
        self.dropout_rate = dropout_rate
        self.init_dilation = 1
        
        # Training state
        self.current_epoch = 0
        self.best_val_loss = float('inf')
        self.current_step = 0
        
        # Calculate receptive field
        self.receptive_field = self.calculate_receptive_field()
        
        # Create start convolution
        self.start_conv = nn.Conv1d(
            in_channels=self.classes,
            out_channels=self.residual_channels,
            kernel_size=1,
            bias=False
        )
        
        # Create module lists for dilated convolutions
        self.filter_convs = nn.ModuleList()
        self.gate_convs = nn.ModuleList()
        self.residual_convs = nn.ModuleList()
        self.skip_convs = nn.ModuleList()
        
        # Create dropout layers if needed
        if self.dropout_rate > 0:
            self.dropout = nn.Dropout(self.dropout_rate)
            self.skip_dropout = nn.Dropout(self.dropout_rate)
        
        # Create dilated convolution layers for each block and layer
        for b in range(blocks):
            for i in range(layers):
                dilation = 2 ** i
                
                # Filter convolution
                self.filter_convs.append(nn.Conv1d(
                    in_channels=self.residual_channels,
                    out_channels=self.dilation_channels,
                    kernel_size=self.kernel_size,
                    dilation=dilation,
                    bias=False
                ))
                
                # Gate convolution
                self.gate_convs.append(nn.Conv1d(
                    in_channels=self.residual_channels,
                    out_channels=self.dilation_channels,
                    kernel_size=self.kernel_size,
                    dilation=dilation,
                    bias=False
                ))
                
                # Residual convolution (1x1)
                self.residual_convs.append(nn.Conv1d(
                    in_channels=self.dilation_channels,
                    out_channels=self.residual_channels,
                    kernel_size=1,
                    bias=False
                ))
                
                # Skip convolution (1x1)
                self.skip_convs.append(nn.Conv1d(
                    in_channels=self.dilation_channels,
                    out_channels=self.skip_channels,
                    kernel_size=1,
                    bias=False
                ))
        
        # Create output layers
        self.end_conv_1 = nn.Conv1d(
            in_channels=self.skip_channels,
            out_channels=self.skip_channels,
            kernel_size=1,
            bias=False
        )
        
        self.end_conv_2 = nn.Conv1d(
            in_channels=self.skip_channels,
            out_channels=self.classes,
            kernel_size=1,
            bias=False
        )

    def wavenet(self, input_data, dilation_func=None):
        """
        Apply the WaveNet layers to the input data.
        
        Args:
            input_data (Tensor): Input tensor
            dilation_func (function, optional): Function to apply dilation
            
        Returns:
            Tensor: Output tensor after applying WaveNet layers
        """
        # Use wavenet_dilate as the default dilation function if none provided
        if dilation_func is None:
            dilation_func = self.wavenet_dilate
            
        # Pre-compute dilations to avoid repeated calculations
        dilations = [2 ** i for i in range(self.layers)]
        
        # Initialize skip connection
        # Using a zero tensor instead of None to avoid conditional logic later
        output_size = None  # We'll determine this after first skip contribution
        
        # Apply dilations for each layer in each block
        for b in range(self.blocks):
            for i, dilation in enumerate(dilations):
                # Store the residual
                residual = input_data
                
                # Calculate layer index once
                layer_idx = i + b * self.layers
                
                # Apply dilation function
                x = dilation_func(input_data, dilation, self.init_dilation, layer_idx)
                
                # Apply 1x1 residual convolution
                x = self.residual_convs[layer_idx](x)
                
                # Handle different sizes for residual connection (if needed)
                # This is more efficient than the previous approach
                x_size = x.size(2)
                res_size = residual.size(2)
                
                if x_size != res_size:
                    # Use the smaller size
                    min_size = min(x_size, res_size)
                    x = x[:, :, :min_size]
                    residual = residual[:, :, :min_size]
                
                # Apply residual connection
                input_data = x + residual
                
                # Get skip contribution
                skip_contribution = self.skip_convs[layer_idx](x)
                
                # Initialize or update skip connections
                if output_size is None:
                    # First skip contribution - initialize
                    output_size = skip_contribution.size(2)
                    skip = skip_contribution
                else:
                    # Align sizes
                    cur_size = skip_contribution.size(2)
                    if output_size > cur_size:
                        # Current skip is smaller, adjust main skip
                        skip = skip[:, :, :cur_size]
                        output_size = cur_size
                    elif output_size < cur_size:
                        # Main skip is smaller, adjust current skip
                        skip_contribution = skip_contribution[:, :, :output_size]
                    
                    # Add to main skip
                    skip = skip + skip_contribution
        
        return skip

    def wavenet_dilate(self, input, dilation, init_dilation=1, layer_idx=0):
        """
        Apply dilated convolution with filter and gate mechanisms.
        
        Args:
            input (Tensor): Input tensor
            dilation (int): Dilation factor
            init_dilation (int): Initial dilation value
            layer_idx (int): Current layer index
            
        Returns:
            Tensor: Output tensor after applying dilated convolution
        """
        # Apply dilated convolution (padding)
        x = self.dilated_conv(input, dilation, init_dilation)
        
        # Get filter and gate convolutions for this layer
        filter_conv = self.filter_convs[layer_idx]
        gate_conv = self.gate_convs[layer_idx]
        
        # Perform filter and gate convolutions
        # More efficient approach: compute both convolutions in parallel
        # and then apply the activations
        filter_output = filter_conv(x)
        gate_output = gate_conv(x)
        
        # Apply activations and combine
        # Note: This helps with better utilization of the GPU
        return torch.tanh(filter_output) * torch.sigmoid(gate_output)

    def queue_dilate(self, input, dilation, init_dilation, i):
        """
        Queue-based dilated convolution for efficient generation.
        
        Args:
            input (Tensor): Input tensor
            dilation (int): Dilation factor
            init_dilation (int): Initial dilation value
            i (int): Queue index
            
        Returns:
            Tensor: Output tensor after applying queued dilation
        """
        queue = self.dilated_queues[i]
        queue.enqueue(input.data[0])
        x = queue.dequeue(
            num_deq=self.kernel_size,
            dilation=dilation
        )
        x = x.unsqueeze(0)
        
        return x

    def dilated_conv(self, input, dilation, init_dilation=1):
        """
        Apply dilated convolution to input tensor.
        
        Args:
            input (Tensor): Input tensor
            dilation (int): Dilation factor
            init_dilation (int): Initial dilation value
            
        Returns:
            Tensor: Output tensor after applying dilated convolution
        """
        # Calculate padding for causal convolution based on dilation
        # Causal padding ensures we only use past information (not future)
        padding = dilation * (self.kernel_size - 1)
        
        # Optimize the padding operation:
        # 1. Only pad when needed
        # 2. Use a direct pad operation instead of conditional logic
        return F.pad(input, (padding, 0)) if padding > 0 else input

    def forward(self, x):
        """
        Forward pass through the WaveNet model.
        
        Args:
            x: Input tensor of shape [batch_size, classes, time_steps]
            
        Returns:
            Output tensor with shape [batch_size * output_length, classes]
        """
        # Apply initial convolution
        x = self.start_conv(x)
        
        # Apply input dropout if available
        if hasattr(self, 'dropout'):
            x = self.dropout(x)
            
        # Apply WaveNet layers
        skip = self.wavenet(x)
        
        # Final processing
        x = F.relu(skip)
        x = self.end_conv_1(x)
        
        x = F.relu(x)
        x = self.end_conv_2(x)
        
        # Get current shape
        batch_size, channels, time_steps = x.shape
        
        # Only keep the last output_length time steps
        # Note: Slicing already creates a view that preserves the memory layout
        x = x[:, :, -self.output_length:]
        
        # Memory-efficient reshape: avoid transpose + contiguous by using permute
        # This performs the transpose and ensures the result is contiguous in one operation
        # [batch_size, channels, time_steps] -> [batch_size, time_steps, channels]
        x = x.permute(0, 2, 1)
        
        # Now we can reshape directly without calling contiguous again
        # Reshape to [batch_size * time_steps, channels]
        x = x.reshape(batch_size * x.size(1), channels)
        
        return x

    def generate(self, num_samples, first_samples=None, temperature=1.0):
        """
        Generate audio samples using the standard WaveNet generation algorithm.
        
        Args:
            num_samples (int): Number of samples to generate
            first_samples (Tensor, optional): Initial samples to condition on
            temperature (float): Controls randomness in sampling (higher = more random)
            
        Returns:
            Tensor: Generated audio samples
        """
        # Set model to evaluation mode
        self.eval()
        
        # Initialize first samples if not provided
        if first_samples is None:
            first_samples = torch.zeros(1, dtype=torch.float32)
        
        # Create variable from first samples
        generated = Variable(first_samples)
        
        # Zero-pad if needed to match receptive field
        num_pad = self.receptive_field - generated.size(0)
        if num_pad > 0:
            generated = constant_pad_1d(generated, self.receptive_field, pad_start=True)
        
        # Generate samples one by one
        for i in range(num_samples):
            # Create one-hot encoded input
            input = torch.zeros(1, self.classes, self.receptive_field)
            input = input.scatter_(
                1, 
                generated[-self.receptive_field:].view(1, -1, self.receptive_field).long(), 
                1.0
            )
            
            # Apply WaveNet
            x = self.wavenet(
                input,
                dilation_func=self.wavenet_dilate
            )[:, :, -1].squeeze()
            
            # Sample from output distribution
            if temperature > 0:
                # Apply temperature scaling and sample from softmax
                x /= temperature
                prob = F.softmax(x, dim=0)
                prob = prob.cpu()
                np_prob = prob.data.numpy()
                x = np.random.choice(self.classes, p=np_prob)
                x = Variable(torch.tensor([x], dtype=torch.long))
            else:
                # Just take the maximum value (greedy)
                x = torch.max(x, 0)[1].float()
            
            # Append new sample to generated sequence
            generated = torch.cat((generated, x), 0)
        
        # Convert from one-hot indices to audio samples
        generated = (generated / self.classes) * 2. - 1
        mu_gen = mu_law_expansion(generated, self.classes)
        
        # Set model back to training mode
        self.train()
        return mu_gen

    def generate_fast(self, num_samples, first_samples=None, temperature=1.0,
                      regularize=0.0, progress_callback=None, progress_interval=100):
        """
        Faster audio generation using a queue-based approach.
        
        Args:
            num_samples (int): Number of samples to generate
            first_samples (Tensor, optional): Initial samples to condition on
            temperature (float): Controls randomness in sampling (higher = more random)
            regularize (float): Regularization strength
            progress_callback (function, optional): Callback function for progress updates
            progress_interval (int): How often to call the progress callback
            
        Returns:
            numpy.ndarray: Generated audio samples
        """
        # Set model to evaluation mode
        self.eval()
        
        # Initialize first samples if not provided - use middle value
        if first_samples is None:
            first_samples = torch.LongTensor(1).zero_() + (self.classes // 2)
        first_samples = Variable(first_samples)
        
        # Reset queues
        for queue in self.dilated_queues:
            queue.reset()
        
        # Prepare generation parameters
        num_given_samples = first_samples.size(0)
        total_samples = num_given_samples + num_samples
        
        # Create one-hot encoded input from first sample
        input = torch.zeros(1, self.classes, 1)
        input = input.scatter_(1, first_samples[0:1].view(1, -1, 1), 1.0)
        input = Variable(input)
        
        # Fill queues with given samples
        for i in range(num_given_samples - 1):
            # Process each given sample
            x = self.wavenet(input, dilation_func=self.queue_dilate)
            
            # Prepare input for next sample
            input.zero_()
            input = input.scatter_(
                1, 
                first_samples[i + 1:i + 2].view(1, -1, 1), 
                1.0
            ).view(1, self.classes, 1)
            
            # Report progress if needed
            if progress_callback is not None and i % progress_interval == 0:
                progress_callback(i, total_samples)
        
        # Generate new samples
        generated = np.array([])
        
        # Create regularizer centered around the middle class value
        regularizer = torch.pow(torch.arange(self.classes) - self.classes / 2.0, 2)
        regularizer = regularizer.squeeze() * regularize
        
        # Time the generation process
        generation_start_time = time.time()
        
        for i in range(num_samples):
            # Get model output for current state
            x = self.wavenet(input, dilation_func=self.queue_dilate).squeeze()
            
            # Apply regularization
            x -= regularizer
            
            # Sample from output distribution
            if temperature > 0:
                # Apply temperature scaling and sample from softmax
                x /= temperature
                prob = F.softmax(x, dim=0)
                prob = prob.cpu()
                np_prob = prob.data.numpy()
                x = np.random.choice(self.classes, p=np_prob)
                x = np.array([x])
            else:
                # Just take the maximum value (greedy)
                x = torch.max(x, 0)[1][0].cpu().data.numpy()
            
            # Convert to audio sample value
            o = (x / self.classes) * 2.0 - 1.0
            generated = np.append(generated, o)
            
            # Create input for next step
            x = Variable(torch.from_numpy(x).type(torch.LongTensor))
            input.zero_()
            input = input.scatter_(1, x.view(1, -1, 1), 1.0).view(1, self.classes, 1)
            
            # Calculate generation speed after 100 samples
            if (i + 1) == 100:
                elapsed = time.time() - generation_start_time
                generation_speed = elapsed / 100
                print(f"Generation speed: {generation_speed:.6f} seconds per sample")
            
            # Report progress if needed
            if progress_callback is not None and (i + num_given_samples) % progress_interval == 0:
                progress_callback(i + num_given_samples, total_samples)
        
        # Set model back to training mode
        self.train()
        
        # Convert from one-hot indices to audio samples
        mu_gen = mu_law_expansion(generated, self.classes)
        return mu_gen


    def parameter_count(self):
        """
        Count the total number of trainable parameters in the model.
        
        Returns:
            int: Number of trainable parameters
        """
        parameters = list(self.parameters())
        return sum(np.prod(list(p.size())) for p in parameters)

    def cpu(self, type=torch.FloatTensor):
        """
        Move model to CPU and set the data type.
        
        Args:
            type: The tensor type to use (default: torch.FloatTensor)
        """
        self.dtype = type
        
        # Update queue data types
        if hasattr(self, 'dilated_queues'):
            for q in self.dilated_queues:
                q.dtype = self.dtype
                
        super().cpu()

    def calculate_receptive_field(self):
        """
        Calculate the receptive field of the model based on layers, blocks, and dilations.
        
        Returns:
            int: The receptive field size
        """
        # Calculate receptive field
        receptive_field = 1
        for b in range(self.blocks):
            for i in range(self.layers):
                dilation = 2 ** i
                receptive_field += dilation * (self.kernel_size - 1)
        
        return receptive_field


def load_to_cpu(model_path):
    """
    Load a WaveNet model to CPU.
    
    Args:
        model_path (str): Path to the saved model file
        
    Returns:
        WaveNetModel: The loaded model
        
    Raises:
        Exception: If an error occurs during loading (caught and handled)
    """
    try:
        print(f"Loading model from {model_path}")
        
        # Load with reduced memory footprint on CPU
        checkpoint = torch.load(model_path, map_location='cpu')
        
        # Handle different checkpoint formats
        if isinstance(checkpoint, dict):
            print("Detected checkpoint format with state_dict")
            
            if 'model_state_dict' in checkpoint:
<<<<<<< HEAD
                # Create a new model with the same architecture
                model = WaveNetModel(layers=6,
                                    blocks=4,
                                    dilation_channels=16,
                                    residual_channels=16,
                                    skip_channels=32,
                                    output_length=8,
                                    dropout_rate=0.2)
=======
                # Create a new model with default architecture
                model = WaveNetModel(
                    layers=6,
                    blocks=4,
                    dilation_channels=16,
                    residual_channels=16,
                    skip_channels=32,
                    output_length=8,
                    dropout_rate=0.2
                )
                
>>>>>>> a266e7ec
                # Load the state dict
                model.load_state_dict(checkpoint['model_state_dict'])
                return model
            else:
                print("Checkpoint doesn't contain model_state_dict")
                return checkpoint
        else:
            print("Using original model format")
            return checkpoint
    
    except Exception as e:
        print(f"Error loading model: {str(e)}")
        print("Creating a new model instead")
<<<<<<< HEAD
        model = WaveNetModel(layers=6,
                            blocks=4,
                            dilation_channels=16,
                            residual_channels=16,
                            skip_channels=32,
                            output_length=8,
                            dropout_rate=0.2)
=======
        
        # Create default model as fallback
        model = WaveNetModel(
            layers=6,
            blocks=4,
            dilation_channels=16,
            residual_channels=16,
            skip_channels=32,
            output_length=8,
            dropout_rate=0.2
        )
        
>>>>>>> a266e7ec
        return model

def load_latest_model_from(location, use_cuda=True):
    """
    Load the latest model from a directory location.
    
    Args:
        location (str): Directory path to look for model files
        use_cuda (bool): Whether to use CUDA (not currently used)
        
    Returns:
        WaveNetModel: The loaded model, prioritizing checkpoint files
    """
    print(f"Looking for models in {location}")
    
    # Get all files in the directory
    if not os.path.exists(location):
        print(f"Directory {location} does not exist!")
        return WaveNetModel()
        
    files = [os.path.join(location, f) for f in os.listdir(location)]
    
    if not files:
        print("No files found in the specified location.")
        return WaveNetModel()
        
    print(f"Found {len(files)} files")
    
    # Filter for checkpoint files first (prioritize these)
    checkpoint_files = [f for f in files if 'checkpoint' in f or 'best_model' in f]
    
    if checkpoint_files:
        # Get the newest checkpoint file by creation time
        newest_file = max(checkpoint_files, key=os.path.getctime)
        print(f"Loading newest checkpoint file: {newest_file}")
        model = load_to_cpu(newest_file)
    else:
        # If no checkpoint files, look for any model file
        if files:
            newest_file = max(files, key=os.path.getctime)
            print(f"No checkpoint files found. Loading newest file: {newest_file}")
            model = load_to_cpu(newest_file)
        else:
            print("No model files found. Creating a new model.")
<<<<<<< HEAD
            model = WaveNetModel(layers=6,
                                blocks=4,
                                dilation_channels=16,
                                residual_channels=16,
                                skip_channels=32,
                                output_length=8,
                                dropout_rate=0.2)

=======
            model = WaveNetModel(
                layers=6,
                blocks=4,
                dilation_channels=16,
                residual_channels=16,
                skip_channels=32,
                output_length=8,
                dropout_rate=0.2
            )
    
>>>>>>> a266e7ec
    return model

def load_checkpoint(model_path, device='cpu'):
    """
    Load a checkpoint efficiently with memory optimization.
    
    Args:
        model_path (str): Path to the checkpoint file
        device (str): Device to load the model on ('cpu' or 'cuda')
        
    Returns:
        WaveNetModel: The loaded model with restored training state
        
    Raises:
        Exception: If an error occurs during loading
    """
    print(f"Loading checkpoint from {model_path}...")

    try:
        # Load checkpoint to CPU first regardless of target device
        checkpoint = torch.load(model_path, map_location='cpu')

        # Handle non-dict checkpoints (old format)
        if not isinstance(checkpoint, dict):
            print("Not a checkpoint file - using direct model load")
            return checkpoint

        # Create model with standard architecture
        # Note: These parameters should match the original trained model
        print("Creating model with standard architecture...")
        model = WaveNetModel(
            layers=30,
            blocks=4,
            dilation_channels=32,
            residual_channels=32,
            skip_channels=1024,
            classes=256,
            output_length=16
        )

        # Memory-efficient loading: load state dict in chunks
        if 'model_state_dict' in checkpoint:
            state_dict = checkpoint['model_state_dict']
            chunk_size = 10  # Number of layers to load at once

            # Load convolutional layers in chunks
            for i in range(0, len(model.filter_convs), chunk_size):
                chunk_end = min(i + chunk_size, len(model.filter_convs))
                print(f"Loading layers {i} to {chunk_end-1}...")
                
                # Create a chunk of the state dict for these layers
                chunk = {}
                for k, v in state_dict.items():
                    for j in range(i, chunk_end):
                        if f'filter_convs.{j}' in k or f'gate_convs.{j}' in k or \
                           f'residual_convs.{j}' in k or f'skip_convs.{j}' in k:
                            chunk[k] = v
                            break
                
                # Load this chunk
                model.load_state_dict(chunk, strict=False)

            # Load remaining parameters (start/end convs, etc.)
            print("Loading remaining parameters...")
            remaining = {k: v for k, v in state_dict.items() 
                        if not any(f'{conv_type}.{i}' in k 
                                  for conv_type in ['filter_convs', 'gate_convs', 
                                                   'residual_convs', 'skip_convs']
                                  for i in range(len(model.filter_convs)))}
            model.load_state_dict(remaining, strict=False)

            # Restore training state
            model.current_epoch = checkpoint.get('epoch', 0)
            model.best_val_loss = checkpoint.get('best_val_loss', float('inf'))
            model.current_step = checkpoint.get('current_step', 0)
            
            print(f"Checkpoint loaded successfully (epoch {model.current_epoch})")
        else:
            print("Checkpoint doesn't contain model_state_dict")
        
        # Move model to requested device
        if device != 'cpu':
            model = model.to(device)
            
        return model

    except Exception as e:
        print(f"Error loading checkpoint: {str(e)}")
        raise

def save_checkpoint(model, optimizer, scheduler, epoch, filename,
                   is_best=False, current_step=0):
    """
    Save a checkpoint with training state.
    
    Args:
        model (WaveNetModel): The model to save
        optimizer: The optimizer state to save
        scheduler: The learning rate scheduler state to save
        epoch (int): Current epoch number
        filename (str): Path to save the checkpoint
        is_best (bool): Whether this is the best model so far
        current_step (int): Current training step
    """
    # Create the checkpoint dictionary with all necessary information
    checkpoint = {
        'epoch': epoch,
        'model_state_dict': model.state_dict(),
        'optimizer_state_dict': optimizer.state_dict(),
        'scheduler_state_dict': scheduler.state_dict() if scheduler else None,
        'best_val_loss': getattr(model, 'best_val_loss', float('inf')),
        'current_step': current_step
    }

    # Ensure directory exists
    os.makedirs(os.path.dirname(filename), exist_ok=True)
    
    # Save with compression for smaller file size
    torch.save(
        checkpoint, 
        filename, 
        _use_new_zipfile_serialization=True
    )
    
    print(f"Checkpoint saved at {filename}")

    # If this is the best model, create a copy
    if is_best:
        best_filename = os.path.join(os.path.dirname(filename), 'best_model.pt')
        shutil.copyfile(filename, best_filename)
        print(f"Best model saved at {best_filename}")<|MERGE_RESOLUTION|>--- conflicted
+++ resolved
@@ -572,16 +572,6 @@
             print("Detected checkpoint format with state_dict")
             
             if 'model_state_dict' in checkpoint:
-<<<<<<< HEAD
-                # Create a new model with the same architecture
-                model = WaveNetModel(layers=6,
-                                    blocks=4,
-                                    dilation_channels=16,
-                                    residual_channels=16,
-                                    skip_channels=32,
-                                    output_length=8,
-                                    dropout_rate=0.2)
-=======
                 # Create a new model with default architecture
                 model = WaveNetModel(
                     layers=6,
@@ -593,7 +583,6 @@
                     dropout_rate=0.2
                 )
                 
->>>>>>> a266e7ec
                 # Load the state dict
                 model.load_state_dict(checkpoint['model_state_dict'])
                 return model
@@ -607,15 +596,6 @@
     except Exception as e:
         print(f"Error loading model: {str(e)}")
         print("Creating a new model instead")
-<<<<<<< HEAD
-        model = WaveNetModel(layers=6,
-                            blocks=4,
-                            dilation_channels=16,
-                            residual_channels=16,
-                            skip_channels=32,
-                            output_length=8,
-                            dropout_rate=0.2)
-=======
         
         # Create default model as fallback
         model = WaveNetModel(
@@ -628,7 +608,6 @@
             dropout_rate=0.2
         )
         
->>>>>>> a266e7ec
         return model
 
 def load_latest_model_from(location, use_cuda=True):
@@ -673,16 +652,6 @@
             model = load_to_cpu(newest_file)
         else:
             print("No model files found. Creating a new model.")
-<<<<<<< HEAD
-            model = WaveNetModel(layers=6,
-                                blocks=4,
-                                dilation_channels=16,
-                                residual_channels=16,
-                                skip_channels=32,
-                                output_length=8,
-                                dropout_rate=0.2)
-
-=======
             model = WaveNetModel(
                 layers=6,
                 blocks=4,
@@ -693,7 +662,6 @@
                 dropout_rate=0.2
             )
     
->>>>>>> a266e7ec
     return model
 
 def load_checkpoint(model_path, device='cpu'):
